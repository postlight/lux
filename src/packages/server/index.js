--- conflicted
+++ resolved
@@ -2,15 +2,9 @@
 import http from 'http';
 import { parse as parseURL } from 'url';
 
-<<<<<<< HEAD
-import responder from './responder';
-import processError from './responder/utils/process-error';
-=======
 import { createResponder } from './responder';
->>>>>>> d8ef797d
 
 import entries from '../../utils/entries';
-import tryCatch from '../../utils/try-catch';
 import formatParams from './utils/format-params';
 
 import type {
@@ -77,31 +71,31 @@
     const startTime = Date.now();
     const respond = createResponder(req, res);
 
-    tryCatch(async () => {
-      const { logger } = this;
+    const { logger } = this;
 
-      req.setEncoding('utf8');
-      res.setHeader('Content-Type', 'application/vnd.api+json');
+    req.setEncoding('utf8');
+    res.setHeader('Content-Type', 'application/vnd.api+json');
 
-      Object.assign(res, {
-        logger,
-        stats: []
+    Object.assign(res, {
+      logger,
+      stats: []
+    });
+
+    Object.assign(req, {
+      logger,
+      url: parseURL(req.url, true),
+      headers: new Map(entries(req.headers)),
+    });
+
+    if (req.headers.has('X-HTTP-Method-Override')) {
+      req.method = req.headers.get('X-HTTP-Method-Override');
+    }
+
+    formatParams(req).then( params => {
+      Object.assign(req, {
+        params,
+        route: this.router.match(req),
       });
-
-      Object.assign(req, {
-        logger,
-        url: parseURL(req.url, true)
-      });
-
-      Object.assign(req, {
-        route: this.router.match(req),
-        params: await formatParams(req),
-        headers: new Map(entries(req.headers)),
-      });
-
-      if (req.headers.has('X-HTTP-Method-Override')) {
-        req.method = req.headers.get('X-HTTP-Method-Override');
-      }
 
       if (req.route) {
         req.params = {
@@ -114,27 +108,11 @@
         startTime
       });
 
-<<<<<<< HEAD
-      this.sendResponse(req, res, await this.router.visit(req, res));
-    }, err => {
-      this.sendResponse(req, res, processError(err));
-    });
-  }
+      return this.router.visit(req, res).catch(err => err);
+    })
+    .then(respond)
+    .catch( () => respond(400));
 
-  sendResponse(
-    req: IncomingMessage,
-    res: ServerResponse,
-    data: void | ?mixed
-  ): void {
-    if (data && typeof data.pipe === 'function') {
-      data.pipe(res);
-    } else {
-      responder.resolve(req, res, data);
-    }
-=======
-      respond(await this.router.visit(req, res));
-    }, respond);
->>>>>>> d8ef797d
   }
 }
 
