--- conflicted
+++ resolved
@@ -403,15 +403,14 @@
     include,
     included
   }: {
-    item: T;
+    item: Model;
     domain: string;
     include: boolean;
     included: Array<JSONAPI$ResourceObject>;
   }): Promise<JSONAPI$RelationshipObject> {
     const { namespace } = this;
     const { resourceName: type, constructor: { serializer } } = item;
-<<<<<<< HEAD
-    const id = item.getPrimaryKey().toString();
+    const id = String(item.getPrimaryKey());
     let links;
 
     if (namespace) {
@@ -423,9 +422,6 @@
         self: `${domain}/${type}/${id}`
       };
     }
-=======
-    const id = String(item.getPrimaryKey());
->>>>>>> 0e05e3d9
 
     if (include) {
       included.push(
@@ -440,7 +436,10 @@
     }
 
     return {
-      data: { id, type },
+      data: {
+        id,
+        type
+      },
       links
     };
   }
