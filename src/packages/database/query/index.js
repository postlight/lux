--- conflicted
+++ resolved
@@ -195,23 +195,14 @@
         }
 
         if (Array.isArray(value)) {
-<<<<<<< HEAD
-          if (value.length > 1) {
-            this.snapshots.push([not ? 'whereNotIn' : 'whereIn', [key, value]])
-          } else {
-=======
           if (value.length === 1) {
->>>>>>> 18b8162d
             return {
               ...obj,
               [key]: value[0],
             }
           }
 
-          this.snapshots.push([
-            not ? 'whereNotIn' : 'whereIn',
-            [key, value]
-          ])
+          this.snapshots.push([not ? 'whereNotIn' : 'whereIn', [key, value]])
         } else if (value === null) {
           this.snapshots.push([not ? 'whereNotNull' : 'whereNull', [key]])
         } else {
