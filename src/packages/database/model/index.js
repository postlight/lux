// @flow
import { pluralize } from 'inflection';

import { NEW_RECORDS } from '../constants';
import Query from '../query';
import { sql } from '../../logger';
import { saveRelationships } from '../relationship';
import pick from '../../../utils/pick';
import omit from '../../../utils/omit';
import chain from '../../../utils/chain';
import setType from '../../../utils/set-type';
import underscore from '../../../utils/underscore';
import type Logger from '../../logger'; // eslint-disable-line max-len, no-duplicate-imports
import type Database from '../../database';
import type Serializer from '../../serializer';
import type { Relationship$opts } from '../relationship'; // eslint-disable-line max-len, no-duplicate-imports

import initializeClass from './initialize-class';
import getColumns from './utils/get-columns';
import validate from './utils/validate';

/**
 * ### Overview
 *
 *
 * @module lux-framework
 * @namespace Lux
 * @class Model
 * @constructor
 * @public
 */
class Model {
  /**
   * The name of the corresponding database table for a `Model` instance's
   * constructor.
   *
   * @property tableName
   * @memberof Model
   */
  tableName: string;

  /**
   * The canonical name of a `Model`'s constructor.
   *
   * @property modelName
   * @type {String}
   * @public
   */
  modelName: string;

  /**
   * The name of the API resource a `Model` instance's constructor represents.
   *
   * @property resourceName
   * @type {String}
   * @public
   */
  resourceName: string;

  /**
   * @property initialized
   * @type {Boolean}
   * @private
   */
  initialized: boolean;

  /**
   * @property rawColumnData
   * @type {Boolean}
   * @private
   */
  rawColumnData: Object;

  /**
   * @property initialValues
   * @type {Map}
   * @private
   */
  initialValues: Map<string, mixed>;

  /**
   * @property dirtyAttributes
   * @type {Set}
   * @private
   */
  dirtyAttributes: Set<string>;

  /**
   * @property prevAssociations
   * @type {Set}
   * @private
   */
  isModelInstance: boolean;

  /**
   * @private
   */
  prevAssociations: Set<Model>;

  /**
   * A reference to the instance of the `Logger` used for the `Application` the
   * `Model` is a part of.
   *
   * @property logger
   * @type {Logger}
   * @static
   * @public
   */
  static logger: Logger;

  /**
<<<<<<< HEAD
=======
   * The column name to use for a `Model`'s primaryKey.
   *
   * @property primaryKey
   * @memberof Model
   */
  static primaryKey: string = 'id';

  /**
   * The name of the corresponding database table for a `Model`.
   *
   * @property tableName
   * @memberof Model
   */
  static tableName: string;

  /**
>>>>>>> d8833a99
   * The canonical name of a `Model`.
   *
   * @property modelName
   * @type {String}
   * @static
   * @public
   */
  static modelName: string;

  /**
   * The name of the API resource a `Model` represents.
   *
   * @property resourceName
   * @type {String}
   * @static
   * @public
   */
  static resourceName: string;

  /**
   * The column name to use for a `Model`'s primaryKey.
   *
   * @property primaryKey
   * @type {String}
   * @static
   * @private
   */
  static primaryKey: string = 'id';

  /**
   * @property table
   * @type {Function}
   * @static
   * @private
   */
  static table;

  /**
   * @property store
   * @type {Database}
   * @static
   * @private
   */
  static store: Database;

  /**
   * @property initialized
   * @type {Boolean}
   * @static
   * @private
   */
  static initialized: boolean;

  /**
   * @property serializer
   * @type {Serializer}
   * @static
   * @private
   */
  static serializer: Serializer<this>;

  /**
   * @property attributes
   * @type {Object}
   * @static
   * @private
   */
  static attributes: Object;

  /**
   * @property attributeNames
   * @type {Array}
   * @static
   * @private
   */
  static attributeNames: Array<string>;

  /**
   * @property relationships
   * @type {Object}
   * @static
   * @private
   */
  static relationships: Object;

  /**
   * @property relationshipNames
   * @type {Array}
   * @static
   * @private
   */
  static relationshipNames: Array<string>;

  constructor(attrs: Object = {}, initialize: boolean = true) {
    const { constructor: { attributeNames, relationshipNames } } = this;

    Object.defineProperties(this, {
      rawColumnData: {
        value: attrs,
        writable: false,
        enumerable: false,
        configurable: false
      },
      initialValues: {
        value: new Map(),
        writable: false,
        enumerable: false,
        configurable: false
      },
      dirtyAttributes: {
        value: new Set(),
        writable: false,
        enumerable: false,
        configurable: false
      },
      isModelInstance: {
        value: true,
        writable: false,
        enumerable: false,
        configurable: false
      },
      prevAssociations: {
        value: new Set(),
        writable: false,
        enumerable: false,
        configurable: false
      }
    });

    const props = pick(attrs, ...attributeNames.concat(relationshipNames));

    Object.assign(this, props);

    if (initialize) {
      Reflect.defineProperty(this, 'initialized', {
        value: true,
        writable: false,
        enumerable: false,
        configurable: false
      });

      Object.freeze(this);
      Object.freeze(this.rawColumnData);
    }

    NEW_RECORDS.add(this);

    return this;
  }

  /**
   * Indicates if the model is new.
   *
   * ```javascript
   * import Post from 'app/models/post';
   *
   * let post = new Post({
   *   body: '',
   *   title: 'New Post',
   *   isPublic: false
   * });
   *
   * post.isNew;
   * // => true
   *
   * Post.create({
   *   body: '',
   *   title: 'New Post',
   *   isPublic: false
   * }).then(post => {
   *   post.isNew;
   *   // => false;
   * });
   * ```
   *
   * @property isNew
   * @type {Boolean}
   * @public
   */
  get isNew(): boolean {
    return NEW_RECORDS.has(this);
  }

  /**
   * Indicates if the model is dirty.
   *
   * ```javascript
   * import Post from 'app/models/post';
   *
   * Post
   *  .find(1)
   *  .then(post => {
   *     post.isDirty;
   *     // => false
   *
   *     post.isPublic = true;
   *
   *     post.isDirty;
   *     // => true
   *
   *     return post.save();
   *   })
   *   .then(post => {
   *     post.isDirty;
   *     // => false
   *   });
   * ```
   *
   * @property isDirty
   * @type {Boolean}
   * @public
   */
  get isDirty(): boolean {
    return Boolean(this.dirtyAttributes.size);
  }

  /**
   * Indicates if the model is persisted.
   *
   * ```javascript
   * import Post from 'app/models/post';
   *
   * Post
   *  .find(1)
   *  .then(post => {
   *     post.persisted;
   *     // => true
   *
   *     post.isPublic = true;
   *
   *     post.persisted;
   *     // => false
   *
   *     return post.save();
   *   })
   *   .then(post => {
   *     post.persisted;
   *     // => true
   *   });
   * ```
   *
   * @property persisted
   * @type {Boolean}
   * @public
   */
  get persisted(): boolean {
    return !this.isNew && !this.isDirty;
  }

  static get hasOne(): Object {
    return Object.freeze({});
  }

  static set hasOne(value: Object): void {
    if (value && Object.keys(value).length) {
      Reflect.defineProperty(this, 'hasOne', {
        value,
        writable: true,
        enumerable: false,
        configurable: true
      });
    }
  }

  static get hasMany(): Object {
    return Object.freeze({});
  }

  static set hasMany(value: Object): void {
    if (value && Object.keys(value).length) {
      Reflect.defineProperty(this, 'hasMany', {
        value,
        writable: true,
        enumerable: false,
        configurable: true
      });
    }
  }

  static get belongsTo(): Object {
    return Object.freeze({});
  }

  static set belongsTo(value: Object): void {
    if (value && Object.keys(value).length) {
      Reflect.defineProperty(this, 'belongsTo', {
        value,
        writable: true,
        enumerable: false,
        configurable: true
      });
    }
  }

  static get hooks(): Object {
    return Object.freeze({});
  }

  static set hooks(value: Object): void {
    if (value && Object.keys(value).length) {
      Reflect.defineProperty(this, 'hooks', {
        value,
        writable: true,
        enumerable: false,
        configurable: true
      });
    }
  }

  static get scopes(): Object {
    return Object.freeze({});
  }

  static set scopes(value: Object): void {
    if (value && Object.keys(value).length) {
      Reflect.defineProperty(this, 'scopes', {
        value,
        writable: true,
        enumerable: false,
        configurable: true
      });
    }
  }

  static get validates(): Object {
    return Object.freeze({});
  }

  static set validates(value: Object): void {
    if (value && Object.keys(value).length) {
      Reflect.defineProperty(this, 'validates', {
        value,
        writable: true,
        enumerable: false,
        configurable: true
      });
    }
  }

  async save(deep?: boolean): Promise<this> {
    const {
      constructor: {
        table,
        logger,
        primaryKey,

        hooks: {
          afterUpdate,
          afterSave,
          afterValidation,
          beforeUpdate,
          beforeSave,
          beforeValidation
        }
      }
    } = this;

    if (typeof beforeValidation === 'function') {
      await beforeValidation(this);
    }

    validate(this);

    if (typeof afterValidation === 'function') {
      await afterValidation(this);
    }

    if (typeof beforeUpdate === 'function') {
      await beforeUpdate(this);
    }

    if (typeof beforeSave === 'function') {
      await beforeSave(this);
    }

    Reflect.set(this, 'updatedAt', new Date());

    const query = table()
      .where({ [primaryKey]: Reflect.get(this, primaryKey) })
      .update(getColumns(this, Array.from(this.dirtyAttributes)))
      .on('query', () => {
        setImmediate(() => logger.debug(sql`${query.toString()}`));
      });

    if (deep) {
      await Promise.all([
        query,
        saveRelationships(this)
      ]);

      this.prevAssociations.clear();
    } else {
      await query;
    }

    NEW_RECORDS.delete(this);
    this.dirtyAttributes.clear();

    if (typeof afterUpdate === 'function') {
      await afterUpdate(this);
    }

    if (typeof afterSave === 'function') {
      await afterSave(this);
    }

    return this;
  }

  async update(attributes: Object = {}): Promise<this> {
    Object.assign(this, attributes);

    if (this.isDirty) {
      return await this.save(true);
    }

    return this;
  }

  async destroy(): Promise<this> {
    const {
      constructor: {
        primaryKey,
        logger,
        table,

        hooks: {
          afterDestroy,
          beforeDestroy
        }
      }
    } = this;

    if (typeof beforeDestroy === 'function') {
      await beforeDestroy(this);
    }

    const query = table()
      .where({ [primaryKey]: this.getPrimaryKey() })
      .del()
      .on('query', () => {
        setImmediate(() => logger.debug(sql`${query.toString()}`));
      });

    await query;

    if (typeof afterDestroy === 'function') {
      await afterDestroy(this);
    }

    return this;
  }

  getAttributes(...keys: Array<string>): Object {
    return setType(() => pick(this, ...keys));
  }

  /**
   * @private
   */
  getPrimaryKey() {
    return Reflect.get(this, this.constructor.primaryKey);
  }

  static initialize(store, table): Promise<Class<this>> {
    if (this.initialized) {
      return Promise.resolve(this);
    }

    if (!this.tableName) {
      const tableName = chain(this.name)
        .pipe(underscore)
        .pipe(pluralize)
        .value();

      Reflect.defineProperty(this, 'tableName', {
        value: tableName,
        writable: false,
        enumerable: true,
        configurable: false
      });

      Reflect.defineProperty(this.prototype, 'tableName', {
        value: tableName,
        writable: false,
        enumerable: false,
        configurable: false
      });
    }

    return initializeClass({
      store,
      table,
      model: this
    });
  }

  static async create(props = {}): Promise<this> {
    const {
      primaryKey,
      logger,
      table,

      hooks: {
        afterCreate,
        afterSave,
        afterValidation,
        beforeCreate,
        beforeSave,
        beforeValidation
      }
    } = this;

    const datetime = new Date();
    const instance = Reflect.construct(this, [{
      ...props,
      createdAt: datetime,
      updatedAt: datetime
    }, false]);

    if (typeof beforeValidation === 'function') {
      await beforeValidation(instance);
    }

    validate(instance);

    if (typeof afterValidation === 'function') {
      await afterValidation(instance);
    }

    if (typeof beforeCreate === 'function') {
      await beforeCreate(instance);
    }

    if (typeof beforeSave === 'function') {
      await beforeSave(instance);
    }

    const query = table()
      .returning(primaryKey)
      .insert(omit(getColumns(instance), primaryKey))
      .on('query', () => {
        setImmediate(() => logger.debug(sql`${query.toString()}`));
      });

    const [primaryKeyValue] = await query;

    Object.assign(instance, {
      [primaryKey]: primaryKeyValue
    });

    Reflect.set(instance.rawColumnData, primaryKey, primaryKeyValue);

    Reflect.defineProperty(instance, 'initialized', {
      value: true,
      writable: false,
      enumerable: false,
      configurable: false
    });

    Object.freeze(instance);
    NEW_RECORDS.delete(instance);

    if (typeof afterCreate === 'function') {
      await afterCreate(instance);
    }

    if (typeof afterSave === 'function') {
      await afterSave(instance);
    }

    return instance;
  }

  static all(): Query<Array<this>> {
    return new Query(this).all();
  }

  static find(primaryKey: any): Query<this> {
    return new Query(this).find(primaryKey);
  }

  static page(num: number): Query<Array<this>> {
    return new Query(this).page(num);
  }

  static limit(amount: number): Query<Array<this>> {
    return new Query(this).limit(amount);
  }

  static offset(amount: number): Query<Array<this>> {
    return new Query(this).offset(amount);
  }

  static count(): Query<number> {
    return new Query(this).count();
  }

  static order(attr: string, direction?: string): Query<Array<this>> {
    return new Query(this).order(attr, direction);
  }

  static where(conditions: Object): Query<Array<this>> {
    return new Query(this).where(conditions);
  }

  static not(conditions: Object): Query<Array<this>> {
    return new Query(this).not(conditions);
  }

  static first(): Query<this> {
    return new Query(this).first();
  }

  static last(): Query<this> {
    return new Query(this).last();
  }

  static select(...params: Array<string>): Query<Array<this>> {
    return new Query(this).select(...params);
  }

  static distinct(...params: Array<string>): Query<Array<this>> {
    return new Query(this).distinct(...params);
  }

  static include(...relationships: Array<string | Object>): Query<Array<this>> {
    return new Query(this).include(...relationships);
  }

  static unscope(...scopes: Array<string>): Query<Array<this>> {
    return new Query(this).unscope(...scopes);
  }

  static hasScope(name: string) {
    return Boolean(Reflect.get(this.scopes, name));
  }

  /**
   * Check if a value is an instance of a Model.
   */
  static isInstance(obj: mixed): boolean {
    return obj instanceof this;
  }

  static columnFor(key: string): void | Object {
    return Reflect.get(this.attributes, key);
  }

  static columnNameFor(key: string): void | string {
    const column = this.columnFor(key);

    return column ? column.columnName : undefined;
  }

  static relationshipFor(key: string): void | Relationship$opts {
    return Reflect.get(this.relationships, key);
  }
}

export default Model;<|MERGE_RESOLUTION|>--- conflicted
+++ resolved
@@ -35,7 +35,8 @@
    * constructor.
    *
    * @property tableName
-   * @memberof Model
+   * @type {String}
+   * @public
    */
   tableName: string;
 
@@ -109,25 +110,16 @@
   static logger: Logger;
 
   /**
-<<<<<<< HEAD
-=======
-   * The column name to use for a `Model`'s primaryKey.
-   *
-   * @property primaryKey
-   * @memberof Model
-   */
-  static primaryKey: string = 'id';
-
-  /**
    * The name of the corresponding database table for a `Model`.
    *
    * @property tableName
-   * @memberof Model
+   * @type {String}
+   * @static
+   * @public
    */
   static tableName: string;
 
   /**
->>>>>>> d8833a99
    * The canonical name of a `Model`.
    *
    * @property modelName
@@ -153,7 +145,7 @@
    * @property primaryKey
    * @type {String}
    * @static
-   * @private
+   * @public
    */
   static primaryKey: string = 'id';
 
