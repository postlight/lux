import Ora from 'ora';
import { green } from 'colors/safe';

import fs from '../../fs';
import exec from '../utils/exec';

import generate from './generate';

import appTemplate from '../templates/application';
import appBinaryTemplate from '../templates/app-binary';
import configTemplate from '../templates/config';
import routesTemplate from '../templates/routes';
import dbTemplate from '../templates/database';
import pkgJSONTemplate from '../templates/package-json';
import babelRcTemplate from '../templates/babel-rc';
import readmeTemplate from '../templates/readme';
import licenseTemplate from '../templates/license';
import gitignoreTemplate from '../templates/gitignore';

export default async function create(name) {
  const project = `${process.env.PWD}/${name}`;

  await fs.mkdirAsync(project);

  await Promise.all([
    fs.mkdirAsync(`${project}/app`),
    fs.mkdirAsync(`${project}/bin`),
    fs.mkdirAsync(`${project}/config`),
    fs.mkdirAsync(`${project}/db`)
  ]);

  await Promise.all([
    fs.mkdirAsync(`${project}/app/models`),
    fs.mkdirAsync(`${project}/app/serializers`),
    fs.mkdirAsync(`${project}/app/controllers`),
    fs.mkdirAsync(`${project}/config/environments`),
    fs.mkdirAsync(`${project}/db/migrate`)
  ]);

  await Promise.all([
    fs.writeFileAsync(
      `${project}/app/index.js`,
      appTemplate(name),
      'utf8'
    ),

    fs.writeFileAsync(
      `${project}/app/routes.js`,
      routesTemplate(),
      'utf8'
    ),

    fs.writeFileAsync(
      `${project}/bin/app.js`,
      appBinaryTemplate(),
      'utf8'
    ),

    fs.writeFileAsync(
      `${project}/config/environments/development.js`,
      configTemplate(name, 'development'),
      'utf8'
    ),

    fs.writeFileAsync(
      `${project}/config/environments/test.js`,
      configTemplate(name, 'test'),
      'utf8'
    ),

    fs.writeFileAsync(
      `${project}/config/environments/production.js`,
      configTemplate(name, 'production'),
      'utf8'
    ),

    fs.writeFileAsync(
      `${project}/config/database.js`,
      dbTemplate(name),
      'utf8'
    ),

    fs.writeFileAsync(
      `${project}/README.md`,
      readmeTemplate(name),
      'utf8'
    ),

    fs.writeFileAsync(
      `${project}/LICENSE`,
      licenseTemplate(),
      'utf8'
    ),

    fs.writeFileAsync(
      `${project}/package.json`,
      pkgJSONTemplate(name),
      'utf8'
    ),

    fs.writeFileAsync(
      `${project}/.babelrc`,
      babelRcTemplate(),
      'utf8'
    ),

    fs.writeFileAsync(
      `${project}/.gitignore`,
      gitignoreTemplate(),
      'utf8'
    )
  ]);

  console.log(`
${green('create')} app/index.js
${green('create')} app/routes.js
${green('create')} bin/app.js
<<<<<<< HEAD
${green('create')} config/environments/development.json
${green('create')} config/environments/test.json
${green('create')} config/environments/production.json
${green('create')} config/database.json
${green('create')} db/migrate
=======
${green('create')} config/environments/development.js
${green('create')} config/environments/test.js
${green('create')} config/environments/production.js
${green('create')} config/database.js
>>>>>>> 9a293bd1
${green('create')} README.md
${green('create')} LICENSE
${green('create')} package.json
${green('create')} .babelrc
${green('create')} .gitignore
  `.substr(1).trim());

  await Promise.all([
    generate('serializer', 'application', project),
    generate('controller', 'application', project)
  ]);

  await exec('git init && git add .', {
    cwd: project
  });

  console.log(`${green('initialize')} git`);

  const spinner = new Ora({
    text: 'Installing dependencies from npm...',
    spinner: 'dots'
  });

  spinner.start();

  await exec('npm install', {
    cwd: project
  });

  spinner.stop();
}<|MERGE_RESOLUTION|>--- conflicted
+++ resolved
@@ -11,6 +11,7 @@
 import configTemplate from '../templates/config';
 import routesTemplate from '../templates/routes';
 import dbTemplate from '../templates/database';
+import seedTemplate from '../templates/seed';
 import pkgJSONTemplate from '../templates/package-json';
 import babelRcTemplate from '../templates/babel-rc';
 import readmeTemplate from '../templates/readme';
@@ -81,6 +82,12 @@
     ),
 
     fs.writeFileAsync(
+      `${project}/db/seed.js`,
+      seedTemplate(),
+      'utf8'
+    ),
+
+    fs.writeFileAsync(
       `${project}/README.md`,
       readmeTemplate(name),
       'utf8'
@@ -115,18 +122,12 @@
 ${green('create')} app/index.js
 ${green('create')} app/routes.js
 ${green('create')} bin/app.js
-<<<<<<< HEAD
-${green('create')} config/environments/development.json
-${green('create')} config/environments/test.json
-${green('create')} config/environments/production.json
-${green('create')} config/database.json
-${green('create')} db/migrate
-=======
 ${green('create')} config/environments/development.js
 ${green('create')} config/environments/test.js
 ${green('create')} config/environments/production.js
 ${green('create')} config/database.js
->>>>>>> 9a293bd1
+${green('create')} db/migrate
+${green('create')} db/seed.js
 ${green('create')} README.md
 ${green('create')} LICENSE
 ${green('create')} package.json
