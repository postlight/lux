// @flow
import { createDefaultConfig } from '../config';
import merge from '../../utils/merge';
import type Logger from '../logger';
import type Router from '../router';
import type Server from '../server';
import type Controller from '../controller';
import type Serializer from '../serializer';
import type Database, { Model } from '../database';
import type { FreezeableMap } from '../freezeable';

import initialize from './initialize';
import type { Application$opts } from './interfaces';

/**
 * The `Application` class is responsible for constructing an application and
 * putting all the moving parts (`Model`, `Controller`, `Serializer`) together.
 *
 * @module lux-framework
 * @namespace Lux
 * @class Application
 * @constructor
 * @public
 */
class Application {
  path: string;

  port: number;

  store: Database;

<<<<<<< HEAD
  models: Map<string, Class<Model>>;
=======
  /**
   * A map containing each `Model` class in an application instance.
   *
   * @property models
   * @memberof Application
   * @instance
   * @readonly
   */
  models: FreezeableMap<string, Class<Model>>;
>>>>>>> d8833a99

  logger: Logger;

<<<<<<< HEAD
  controllers: Map<string, Controller>;

  serializers: Map<string, Serializer<*>>;
=======
  /**
   * A map containing each `Controller` class in an application instance.
   *
   * @property controllers
   * @memberof Application
   * @instance
   * @readonly
   */
  controllers: FreezeableMap<string, Controller>;

  /**
   * A map containing each `Serializer` class in an application instance.
   *
   * @property serializers
   * @memberof Application
   * @instance
   * @readonly
   */
  serializers: FreezeableMap<string, Serializer<*>>;
>>>>>>> d8833a99

  router: Router;

  server: Server;

  /**
   * @method constructor
   * @param {Object} config
   * @return {Promise}
   * @public
   */
  constructor(opts: Application$opts): Promise<Application> {
    return initialize(this, merge(createDefaultConfig(), opts));
  }
}

export default Application;
export type { Application$opts, Application$factoryOpts } from './interfaces';<|MERGE_RESOLUTION|>--- conflicted
+++ resolved
@@ -14,7 +14,7 @@
 
 /**
  * The `Application` class is responsible for constructing an application and
- * putting all the moving parts (`Model`, `Controller`, `Serializer`) together.
+ * putting all the moving parts together.
  *
  * @module lux-framework
  * @namespace Lux
@@ -23,57 +23,87 @@
  * @public
  */
 class Application {
+  /**
+   * The path of `Application` instance.
+   *
+   * @property path
+   * @type {String}
+   * @public
+   */
   path: string;
 
+  /**
+   * The port that an `Application` instance is listening for incomming HTTP
+   * requests.
+   *
+   * @property port
+   * @type {Number}
+   * @public
+   */
   port: number;
 
+  /**
+   * A reference to the `Database` instance.
+   *
+   * @property store
+   * @type {Database}
+   * @private
+   */
   store: Database;
 
-<<<<<<< HEAD
-  models: Map<string, Class<Model>>;
-=======
   /**
-   * A map containing each `Model` class in an application instance.
+   * A reference to the `Logger` instance.
+   *
+   * @property logger
+   * @type {Logger}
+   * @private
+   */
+  logger: Logger;
+
+  /**
+   * A reference to the `Router` instance.
+   *
+   * @property router
+   * @type {Router}
+   * @private
+   */
+  router: Router;
+
+  /**
+   * A reference to the `Server` instance.
+   *
+   * @property server
+   * @type {Server}
+   * @private
+   */
+  server: Server;
+
+  /**
+   * A map containing each `Model` class.
    *
    * @property models
-   * @memberof Application
-   * @instance
-   * @readonly
+   * @type {Map}
+   * @private
    */
   models: FreezeableMap<string, Class<Model>>;
->>>>>>> d8833a99
 
-  logger: Logger;
-
-<<<<<<< HEAD
-  controllers: Map<string, Controller>;
-
-  serializers: Map<string, Serializer<*>>;
-=======
   /**
-   * A map containing each `Controller` class in an application instance.
+   * A map containing each `Controller` instance.
    *
    * @property controllers
-   * @memberof Application
-   * @instance
-   * @readonly
+   * @type {Map}
+   * @private
    */
   controllers: FreezeableMap<string, Controller>;
 
   /**
-   * A map containing each `Serializer` class in an application instance.
+   * A map containing each `Serializer` instance.
    *
    * @property serializers
-   * @memberof Application
-   * @instance
-   * @readonly
+   * @type {Map}
+   * @private
    */
   serializers: FreezeableMap<string, Serializer<*>>;
->>>>>>> d8833a99
-
-  router: Router;
-
-  server: Server;
 
   /**
    * @method constructor
