import Promise from 'bluebird';
import { singularize } from 'inflection';

import Base from '../base';
import Server from '../server';
import Router from '../router';
import Database from '../database';

import loader from '../loader';

class Application extends Base {
  router = Router.create();

  constructor(props) {
    super(props);

    this.setProps({
      server: Server.create({
        router: this.router,
        logger: this.logger,
        application: this
      })
    });

    return this;
  }

  async boot() {
<<<<<<< HEAD
    const { root, router, logger, domain, server, port } = this;
    const store = new Database({
      logger,
      config: require(`${root}/config/database.json`)
    });
=======
    const { root, router, domain, server, port } = this;
    const store = Database.create(
      require(`${root}/config/database`).default
    );

    await store.connect();
>>>>>>> 9a293bd1

    let [
      routes,
      models,
      controllers,
      serializers
    ] = await Promise.all([
      loader('routes'),
      loader('models'),
      loader('controllers'),
      loader('serializers')
    ]);

    await store.define(models);

    serializers.forEach((serializer, name) => {
      const model = models.get(singularize(name));

      serializer = serializer.create({
        model,
        domain
      });

      if (model) {
        model.serializer = serializer;
      }

      serializers.set(name, serializer);
    });

    serializers.forEach(serializer => {
      serializer.serializers = serializers;
    });

    const appController = controllers.get('application').create({
      store,
      domain,
      serializers,
      serializer: serializers.get('application')
    });

    controllers.set('application', appController);

    controllers.forEach((controller, key) => {
      if (key !== 'application') {
        const model = store.modelFor(singularize(key));

        controller = controller.create({
          store,
          model,
          domain,
          serializers,
          serializer: serializers.get(key),
          parentController: appController
        });

        controllers.set(key, controller);
      }
    });

    router.controllers = controllers;

    routes.get('routes').call(null, router.route, router.resource);

    server.listen(port);
    server.instance.once('listening', () => process.send('ready'));

    return this;
  }
}

export default Application;<|MERGE_RESOLUTION|>--- conflicted
+++ resolved
@@ -26,20 +26,11 @@
   }
 
   async boot() {
-<<<<<<< HEAD
     const { root, router, logger, domain, server, port } = this;
     const store = new Database({
       logger,
-      config: require(`${root}/config/database.json`)
+      config: require(`${root}/config/database`).default
     });
-=======
-    const { root, router, domain, server, port } = this;
-    const store = Database.create(
-      require(`${root}/config/database`).default
-    );
-
-    await store.connect();
->>>>>>> 9a293bd1
 
     let [
       routes,
