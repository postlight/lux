--- conflicted
+++ resolved
@@ -404,7 +404,6 @@
   namespace: string;
 
   /**
-<<<<<<< HEAD
    * The resolved {{#crossLink 'Lux.Serializer'}}Serializer{{/crossLink}} for a
    * Controller instance.
    *
@@ -440,11 +439,6 @@
    *
    * @property hasNamespace
    * @type {Boolean}
-=======
-   * @property serializer
-   * @memberof Controller
-   * @instance
->>>>>>> 0e6ec391
    * @private
    */
   hasNamespace: boolean;
@@ -458,12 +452,6 @@
    * @private
    */
   hasSerializer: boolean;
-
-  modelName: string;
-
-  attributes: Array<string>;
-
-  relationships: Array<string>;
 
   constructor({ model, namespace, serializer }: Controller$opts) {
     Object.assign(this, {
