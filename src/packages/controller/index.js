--- conflicted
+++ resolved
@@ -573,13 +573,8 @@
         const id = record.getPrimaryKey();
         const location = `${getDomain(req) + pathname}/${id}`;
 
-<<<<<<< HEAD
-        res.statusCode = 201;
+        res.statusCode = 201; // eslint-disable-line no-param-reassign
         res.setHeader('Location', location);
-=======
-        res.statusCode = 201; // eslint-disable-line no-param-reassign
-        res.setHeader('Location', `${getDomain(req) + pathname}/${id}`);
->>>>>>> 9e2f84bd
 
         return record;
       });
