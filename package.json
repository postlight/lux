{
  "name": "lux-framework",
  "version": "1.1.7",
  "description": "Build scalable, Node.js-powered REST APIs with almost no code.",
  "repository": "github:postlight/lux",
  "keywords": [
    "mvc",
    "api",
    "lux",
    "jsonapi",
    "json-api",
    "rest",
    "framework"
  ],
  "main": "src/index.js",
  "bin": {
    "lux": "bin/lux"
  },
  "scripts": {
    "build": "rollup -c",
    "clean": "shx rm -rf coverage dist test/test-app/dist junit.xml",
    "codecov": "curl -s https://codecov.io/bash | bash",
    "flow": "flow check",
    "types": "shx rm -rf flow-typed && flow-typed install",
    "lint": "remark . && eslint .",
    "test": "jest -i --forceExit"
  },
  "author": "Zachary Golba",
  "license": "MIT",
  "homepage": "https://lux.postlight.com",
  "bugs": {
    "url": "https://github.com/postlight/lux/issues"
  },
  "engines": {
    "node": ">= 6.0"
  },
  "dependencies": {
    "ansi-regex": "2.1.1",
    "babel-eslint": "7.1.1",
    "chalk": "1.1.3",
    "commander": "2.9.0",
    "eslint": "3.15.0",
    "fb-watchman": "2.0.0",
    "inflection": "1.12.0",
    "knex": "0.12.6",
    "ora": "1.1.0",
    "qs": "6.3.0",
    "rollup": "0.41.4",
    "rollup-plugin-alias": "1.2.0",
    "rollup-plugin-babel": "2.7.1",
    "rollup-plugin-eslint": "3.0.0",
    "rollup-plugin-json": "2.0.2",
    "rollup-plugin-lux": "3.0.0",
    "rollup-plugin-node-resolve": "2.0.0",
    "source-map-support": "0.4.11"
  },
  "devDependencies": {
    "babel-core": "6.22.1",
<<<<<<< HEAD
    "babel-jest": "18.0.0",
=======
    "babel-plugin-istanbul": "4.0.0",
>>>>>>> 7858af50
    "babel-plugin-transform-es2015-modules-commonjs": "6.22.0",
    "babel-preset-lux": "2.0.1",
    "eslint-config-airbnb-base": "11.1.0",
    "eslint-plugin-flowtype": "2.30.0",
    "eslint-plugin-import": "2.2.0",
    "faker": "3.1.0",
    "flow-bin": "0.38.0",
    "flow-typed": "2.0.0",
    "jest": "18.1.0",
    "jest-cli": "18.1.0",
    "jest-junit": "1.1.1",
    "node-fetch": "1.6.3",
    "object.entries": "1.0.4",
    "remark-cli": "2.1.0",
    "remark-lint": "5.4.0",
    "remark-preset-lint-recommended": "1.0.0",
    "rollup-plugin-multi-entry": "2.0.1",
    "shx": "0.2.2",
    "sinon": "1.17.7"
  },
  "jest": {
    "testRegex": "\\.test\\.js$",
    "testEnvironment": "node",
    "collectCoverage": true,
    "testResultsProcessor": "./node_modules/jest-junit",
    "coveragePathIgnorePatterns": [
      "/test/",
      "/node_modules/"
    ]
  }
}<|MERGE_RESOLUTION|>--- conflicted
+++ resolved
@@ -56,11 +56,7 @@
   },
   "devDependencies": {
     "babel-core": "6.22.1",
-<<<<<<< HEAD
     "babel-jest": "18.0.0",
-=======
-    "babel-plugin-istanbul": "4.0.0",
->>>>>>> 7858af50
     "babel-plugin-transform-es2015-modules-commonjs": "6.22.0",
     "babel-preset-lux": "2.0.1",
     "eslint-config-airbnb-base": "11.1.0",
@@ -72,7 +68,6 @@
     "jest": "18.1.0",
     "jest-cli": "18.1.0",
     "jest-junit": "1.1.1",
-    "node-fetch": "1.6.3",
     "object.entries": "1.0.4",
     "remark-cli": "2.1.0",
     "remark-lint": "5.4.0",
