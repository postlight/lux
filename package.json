{
  "name": "lux-framework",
  "version": "0.0.1-beta.9",
  "description": "A MVC style Node.js framework for building lightning fast JSON APIs",
  "repository": "https://github.com/postlight/lux",
  "keywords": [
    "mvc",
    "api",
    "lux",
    "jsonapi",
    "json-api",
    "rest",
    "framework"
  ],
  "main": "dist/index.js",
  "bin": {
    "lux": "bin/lux"
  },
  "scripts": {
    "build": "npm run lint && npm run clean && webpack",
    "clean": "rm -rf dist",
    "lint": "eslint src/**",
    "start": "lux serve",
    "test": "npm run build && mocha --timeout 60000 --compilers=js:babel-core/register test/helper.js test/unit/**/*.js test/integration/**/*.js"
  },
  "author": "Zachary Golba",
  "license": "MIT",
  "engines": {
    "node": ">= 4.0"
  },
  "dependencies": {
    "ansi-regex": "2.0.0",
    "babel-runtime": "6.9.0",
    "bluebird": "3.4.0",
    "chalk": "1.1.3",
    "commander": "2.9.0",
    "inflection": "1.10.0",
    "moment": "2.13.0",
    "ora": "0.2.3",
    "source-map-support": "0.4.0"
  },
  "devDependencies": {
    "babel-core": "6.9.0",
    "babel-eslint": "6.0.4",
    "babel-loader": "6.2.4",
    "babel-plugin-transform-decorators-legacy": "1.3.4",
    "babel-plugin-transform-runtime": "6.9.0",
    "babel-preset-es2015": "6.9.0",
    "babel-preset-stage-1": "6.5.0",
    "chai": "3.5.0",
    "eslint": "2.10.2",
    "isomorphic-fetch": "2.2.1",
<<<<<<< HEAD
    "json-loader": "0.5.4",
    "mocha": "2.4.5",
    "webpack": "1.13.1"
=======
    "mocha": "2.5.1"
>>>>>>> 47cfa90f
  }
}<|MERGE_RESOLUTION|>--- conflicted
+++ resolved
@@ -50,12 +50,8 @@
     "chai": "3.5.0",
     "eslint": "2.10.2",
     "isomorphic-fetch": "2.2.1",
-<<<<<<< HEAD
     "json-loader": "0.5.4",
-    "mocha": "2.4.5",
+    "mocha": "2.5.1",
     "webpack": "1.13.1"
-=======
-    "mocha": "2.5.1"
->>>>>>> 47cfa90f
   }
 }