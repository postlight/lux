{
  "name": "lux-framework",
  "version": "1.1.4",
  "description": "Build scalable, Node.js-powered REST APIs with almost no code.",
  "repository": "github:postlight/lux",
  "keywords": [
    "mvc",
    "api",
    "lux",
    "jsonapi",
    "json-api",
    "rest",
    "framework"
  ],
  "main": "src/index.js",
  "bin": {
    "lux": "bin/lux"
  },
  "scripts": {
    "build": "rollup -c",
    "clean": "shx rm -rf .nyc_output coverage dist test/test-app/dist test-results.xml",
    "codecov": "nyc report --reporter=lcov > coverage.lcov && curl -s https://codecov.io/bash | bash",
    "flow": "flow check",
    "install:types": "shx rm -rf flow-typed && flow-typed install",
    "lint": "remark . && eslint .",
    "test": "nyc -i ./lib/babel-hook.js --instrument false --source-map false mocha --opts mocha.opts"
  },
  "author": "Zachary Golba",
  "license": "MIT",
  "homepage": "https://lux.postlight.com",
  "bugs": {
    "url": "https://github.com/postlight/lux/issues"
  },
  "engines": {
    "node": ">= 6.0"
  },
  "dependencies": {
    "ansi-regex": "2.1.1",
    "babel-eslint": "7.1.1",
    "chalk": "1.1.3",
    "commander": "2.9.0",
    "eslint": "3.13.1",
    "fb-watchman": "1.9.0",
    "inflection": "1.10.0",
    "knex": "0.12.6",
<<<<<<< HEAD
    "ora": "1.0.0",
=======
    "ora": "1.1.0",
>>>>>>> f83bdf41
    "rollup": "0.41.4",
    "rollup-plugin-alias": "1.2.0",
    "rollup-plugin-babel": "2.7.1",
    "rollup-plugin-eslint": "3.0.0",
    "rollup-plugin-json": "2.0.2",
    "rollup-plugin-lux": "3.0.0",
    "rollup-plugin-node-resolve": "2.0.0",
    "source-map-support": "0.4.10"
  },
  "devDependencies": {
<<<<<<< HEAD
    "babel-core": "6.21.0",
    "babel-plugin-istanbul": "3.1.2",
    "babel-plugin-transform-es2015-modules-commonjs": "6.18.0",
=======
    "babel-core": "6.22.0",
    "babel-plugin-istanbul": "3.1.2",
    "babel-plugin-transform-es2015-modules-commonjs": "6.22.0",
>>>>>>> f83bdf41
    "babel-preset-lux": "2.0.1",
    "chai": "3.5.0",
    "eslint-config-airbnb-base": "11.0.1",
    "eslint-plugin-flowtype": "2.30.0",
    "eslint-plugin-import": "2.2.0",
    "faker": "3.1.0",
    "flow-bin": "0.38.0",
    "flow-typed": "2.0.0",
    "mocha": "3.2.0",
    "mocha-junit-reporter": "1.13.0",
    "node-fetch": "1.6.3",
    "nyc": "10.1.2",
    "remark-cli": "2.1.0",
    "remark-lint": "5.4.0",
    "remark-preset-lint-recommended": "1.0.0",
    "rollup-plugin-multi-entry": "2.0.1",
    "shx": "0.2.2",
    "sinon": "1.17.7"
  }
}<|MERGE_RESOLUTION|>--- conflicted
+++ resolved
@@ -43,11 +43,7 @@
     "fb-watchman": "1.9.0",
     "inflection": "1.10.0",
     "knex": "0.12.6",
-<<<<<<< HEAD
-    "ora": "1.0.0",
-=======
     "ora": "1.1.0",
->>>>>>> f83bdf41
     "rollup": "0.41.4",
     "rollup-plugin-alias": "1.2.0",
     "rollup-plugin-babel": "2.7.1",
@@ -58,15 +54,9 @@
     "source-map-support": "0.4.10"
   },
   "devDependencies": {
-<<<<<<< HEAD
-    "babel-core": "6.21.0",
-    "babel-plugin-istanbul": "3.1.2",
-    "babel-plugin-transform-es2015-modules-commonjs": "6.18.0",
-=======
     "babel-core": "6.22.0",
     "babel-plugin-istanbul": "3.1.2",
     "babel-plugin-transform-es2015-modules-commonjs": "6.22.0",
->>>>>>> f83bdf41
     "babel-preset-lux": "2.0.1",
     "chai": "3.5.0",
     "eslint-config-airbnb-base": "11.0.1",
