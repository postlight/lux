{
  "parser": "babel-eslint",
  "plugins": ["flowtype"],
  "extends": "eslint:recommended",
  "env": {
    "node": true
  },
  "globals": {
    "T": true,
    "Map": true,
    "Set": true,
    "Class": true,
    "Proxy": true,
    "Promise": true,
    "Reflect": true,
    "WeakMap": true,
    "WeakSet": true,
    "Iterable": true,
<<<<<<< HEAD
    "Generator": true
=======
    "$PropertyType": true
>>>>>>> 1adeb907
  },
  "settings": {
    "flowtype": {
      "onlyFilesWithFlowAnnotation": true
    }
  },
  "rules": {
    "no-console": 0,
    "semi": 2,
    "semi-spacing": [2, { "before": false, "after": true }],
    "quotes": [2, "single", { "allowTemplateLiterals": true }],
    "indent": [2, 2, { "SwitchCase": 1 }],
    "max-len": [2, 80],
    "eol-last": 2,
    "camelcase": 2,
    "comma-style": [2, "last"],
    "quote-props": [2, "as-needed"],
    "new-parens": 2,
    "no-var": 2,
    "no-shadow": 2,
    "no-useless-rename": 2,
    "no-useless-constructor": 2,
    "no-nested-ternary": 2,
    "no-unneeded-ternary": 2,
    "no-trailing-spaces": 2,
    "prefer-const": 2,
    "prefer-reflect": 2,
    "object-shorthand": 2,
    "prefer-rest-params": 2,
    "key-spacing": [2, { "beforeColon": false }],
    "block-spacing": 2,
    "comma-spacing": [2, { "before": false, "after": true }],
    "keyword-spacing": [2, { "before": true }],
    "object-curly-spacing": [2, "always"],
    "array-bracket-spacing": [2, "never"],
    "yield-star-spacing": [2, "after"],
    "rest-spread-spacing": 2,
    "flowtype/space-after-type-colon": [2, "always"],
    "flowtype/space-before-type-colon": [2, "never"]
  }
}<|MERGE_RESOLUTION|>--- conflicted
+++ resolved
@@ -16,11 +16,8 @@
     "WeakMap": true,
     "WeakSet": true,
     "Iterable": true,
-<<<<<<< HEAD
-    "Generator": true
-=======
+    "Generator": true,
     "$PropertyType": true
->>>>>>> 1adeb907
   },
   "settings": {
     "flowtype": {
