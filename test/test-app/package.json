--- conflicted
+++ resolved
@@ -12,16 +12,10 @@
   "dependencies": {
     "babel-core": "6.14.0",
     "babel-preset-lux": "1.2.0",
-<<<<<<< HEAD
     "bcryptjs": "2.3.0",
-    "knex": "0.11.10",
-    "mssql": "3.3.0",
-    "mysql2": "1.0.0-rc.12",
-=======
     "knex": "0.12.1",
     "mssql": "3.3.0",
     "mysql2": "1.0.0",
->>>>>>> bf5571db
     "pg": "6.1.0",
     "sqlite3": "3.1.4"
   },
